{
  "name": "@scalebox/sdk",
<<<<<<< HEAD
  "version": "0.0.2",
=======
  "version": "1.0.0",
>>>>>>> 06f60cde
  "description": "一个用于在可控沙箱中执行多语言代码的 JavaScript SDK，支持同步与异步模式，以及多语言 Kernel（Python、R、Node.js、Deno/TypeScript、Java/IJAVA、Bash）",
  "homepage": "https://scalebox.dev",
  "license": "MIT",
  "author": {
    "name": "scalebox-dev",
    "email": "hello@scalebox.dev",
    "url": "https://scalebox.dev"
  },
  "bugs": "https://github.com/scalebox-dev/scalebox-sdk-js/issues",
  "repository": {
    "type": "git",
    "url": "https://github.com/scalebox-dev/scalebox-sdk-js",
    "directory": "packages/js-sdk"
  },
  "publishConfig": {
    "access": "public"
  },
  "sideEffects": false,
  "main": "dist/index.js",
  "module": "dist/index.mjs",
  "types": "dist/index.d.ts",
  "scripts": {
    "prepublishOnly": "pnpm build",
    "build": "tsc --noEmit && tsup",
    "dev": "tsup --watch",
    "example": "tsx example.mts",
    "test": "vitest run",
    "test:watch": "vitest",
    "test:ui": "vitest --ui",
    "test:coverage": "vitest run --coverage",
    "test:integration": "SCALEBOX_INTEGRATION_TEST=1 vitest run tests/integration/**",
    "test:api": "vitest run tests/api/**",
    "test:code-interpreter": "vitest run tests/code_interpreter/**",
    "test:desktop": "vitest run tests/desktop/**",
    "test:sandbox": "vitest run tests/sandbox/**",
    "test:sequential": "npm-run-all test:api test:code-interpreter test:desktop test:sandbox test:integration",
    "test:sequential:no-integration": "npm-run-all test:api test:code-interpreter test:desktop test:sandbox",
    "test:sequential:script": "./scripts/run-tests-sequential.sh",
    "test:sequential:script:no-integration": "./scripts/run-tests-sequential.sh --no-integration",
    "test:sequential:node": "node scripts/run-tests-sequential.js",
    "test:sequential:node:no-integration": "node scripts/run-tests-sequential.js --no-integration",
    "test:ci": "node scripts/run-ci-tests.js",
    "commitlint": "commitlint --edit",
    "commitlint:check": "commitlint --from HEAD~1 --to HEAD --verbose",
    "generate": "npm-run-all generate:*",
    "generate:grpc": "./scripts/generate-grpc.sh",
    "generate:api": "./scripts/generate-openapi.sh",
    "generate:all": "npm-run-all generate:grpc generate:api"
  },
  "devDependencies": {
    "@commitlint/cli": "^20.1.0",
    "@commitlint/config-conventional": "^20.0.0",
    "@semantic-release/changelog": "^6.0.3",
    "@semantic-release/git": "^10.0.1",
    "@types/node": "^18.18.6",
    "@types/platform": "^1.3.6",
    "@vitest/coverage-v8": "^3.2.4",
    "@vitest/ui": "^3.2.4",
    "conventional-changelog-conventionalcommits": "^9.1.0",
    "dotenv": "^17.2.2",
    "grpc-tools": "^1.13.0",
    "npm-run-all": "^4.1.5",
    "openapi-typescript": "^7.6.1",
    "semantic-release": "^24.2.9",
    "ts-protoc-gen": "^0.15.0",
    "tsup": "^8.4.0",
    "tsx": "^4.20.6",
    "typescript": "^5.4.5",
    "vite": "^7.1.9",
    "vitest": "^3.2.4"
  },
  "files": [
    "dist",
    "README.md",
    "package.json"
  ],
  "keywords": [
    "scalebox",
    "code-interpreter",
    "sandbox",
    "multi-language",
    "python",
    "r",
    "nodejs",
    "typescript",
    "java",
    "bash",
    "javascript",
    "typescript",
    "sdk"
  ],
  "dependencies": {
    "@bufbuild/protobuf": "^2.9.0",
    "@connectrpc/connect": "2.1.0",
    "@connectrpc/connect-node": "^2.1.0",
    "@connectrpc/connect-web": "2.1.0",
    "@grpc/grpc-js": "^1.14.0",
    "@grpc/proto-loader": "^0.8.0",
    "openapi-fetch": "^0.9.7",
    "platform": "^1.3.6"
  },
  "type": "module",
  "engines": {
    "node": ">=18"
  },
  "browserslist": [
    "defaults"
  ]
}<|MERGE_RESOLUTION|>--- conflicted
+++ resolved
@@ -1,10 +1,6 @@
 {
   "name": "@scalebox/sdk",
-<<<<<<< HEAD
-  "version": "0.0.2",
-=======
-  "version": "1.0.0",
->>>>>>> 06f60cde
+  "version": "1.0.1",
   "description": "一个用于在可控沙箱中执行多语言代码的 JavaScript SDK，支持同步与异步模式，以及多语言 Kernel（Python、R、Node.js、Deno/TypeScript、Java/IJAVA、Bash）",
   "homepage": "https://scalebox.dev",
   "license": "MIT",
